--- conflicted
+++ resolved
@@ -43,7 +43,7 @@
 static int mr_server(struct MsgBuf *, struct Client *, struct Client *, int, const char **);
 static int ms_server(struct MsgBuf *, struct Client *, struct Client *, int, const char **);
 static int ms_sid(struct MsgBuf *, struct Client *, struct Client *, int, const char **);
-static const char m_server_desc[] =
+static const char server_desc[] =
 	"Provides the TS6 commands to introduce a new server to the network";
 
 struct Message server_msgtab = {
@@ -57,13 +57,7 @@
 
 mapi_clist_av1 server_clist[] = { &server_msgtab, &sid_msgtab, NULL };
 
-<<<<<<< HEAD
-static const char server_desc[] = "Provides the SERVER and SID commands for TS6 use";
-
 DECLARE_MODULE_AV2(server, NULL, NULL, server_clist, NULL, NULL, NULL, NULL, server_desc);
-=======
-DECLARE_MODULE_AV2(server, NULL, NULL, server_clist, NULL, NULL, NULL, NULL, m_server_desc);
->>>>>>> 42c9851a
 
 int bogus_host(const char *host);
 static int set_server_gecos(struct Client *, const char *);
