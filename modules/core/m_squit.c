/*
 *  ircd-ratbox: A slightly useful ircd.
 *  m_squit.c: Makes a server quit.
 *
 *  Copyright (C) 1990 Jarkko Oikarinen and University of Oulu, Co Center
 *  Copyright (C) 1996-2002 Hybrid Development Team
 *  Copyright (C) 2002-2005 ircd-ratbox development team
 *
 *  This program is free software; you can redistribute it and/or modify
 *  it under the terms of the GNU General Public License as published by
 *  the Free Software Foundation; either version 2 of the License, or
 *  (at your option) any later version.
 *
 *  This program is distributed in the hope that it will be useful,
 *  but WITHOUT ANY WARRANTY; without even the implied warranty of
 *  MERCHANTABILITY or FITNESS FOR A PARTICULAR PURPOSE.  See the
 *  GNU General Public License for more details.
 *
 *  You should have received a copy of the GNU General Public License
 *  along with this program; if not, write to the Free Software
 *  Foundation, Inc., 59 Temple Place, Suite 330, Boston, MA  02111-1307
 *  USA
 */

#include "stdinc.h"
#include "client.h"
#include "common.h"
#include "match.h"
#include "ircd.h"
#include "numeric.h"
#include "s_conf.h"
#include "logger.h"
#include "s_serv.h"
#include "send.h"
#include "msg.h"
#include "parse.h"
#include "modules.h"
#include "hash.h"
#include "s_newconf.h"

static int ms_squit(struct MsgBuf *, struct Client *, struct Client *, int, const char **);
static int mo_squit(struct MsgBuf *, struct Client *, struct Client *, int, const char **);
static const char squit_desc[] = "Provides the SQUIT command to cause a server to quit";

struct Message squit_msgtab = {
	"SQUIT", 0, 0, 0, 0,
	{mg_unreg, mg_not_oper, {ms_squit, 0}, {ms_squit, 0}, mg_ignore, {mo_squit, 2}}
};

mapi_clist_av1 squit_clist[] = { &squit_msgtab, NULL };

<<<<<<< HEAD
static const char squit_desc[] = "Provides the TS6 SQUIT command";

=======
>>>>>>> 42c9851a
DECLARE_MODULE_AV2(squit, NULL, NULL, squit_clist, NULL, NULL, NULL, NULL, squit_desc);

struct squit_parms
{
	const char *server_name;
	struct Client *target_p;
};

static struct squit_parms *find_squit(struct Client *client_p,
				      struct Client *source_p, const char *server);


/*
 * mo_squit - SQUIT message handler
 *      parv[1] = server name
 *      parv[2] = comment
 */
static int
mo_squit(struct MsgBuf *msgbuf_p, struct Client *client_p, struct Client *source_p, int parc, const char *parv[])
{
	struct squit_parms *found_squit;
	const char *comment = (parc > 2 && parv[2]) ? parv[2] : client_p->name;

	if((found_squit = find_squit(client_p, source_p, parv[1])))
	{
		if(MyConnect(found_squit->target_p))
		{
			sendto_realops_snomask(SNO_GENERAL, L_ALL,
					     "Received SQUIT %s from %s (%s)",
					     found_squit->target_p->name,
					     get_client_name(source_p, HIDE_IP), comment);
			ilog(L_SERVER, "Received SQUIT %s from %s (%s)",
			     found_squit->target_p->name, log_client_name(source_p, HIDE_IP),
			     comment);
		}
		else if(!IsOperRemote(source_p))
		{
			sendto_one(source_p, form_str(ERR_NOPRIVS),
				   me.name, source_p->name, "remote");
			return 0;
		}

		exit_client(client_p, found_squit->target_p, source_p, comment);
		return 0;
	}
	else
	{
		sendto_one_numeric(source_p, ERR_NOSUCHSERVER, form_str(ERR_NOSUCHSERVER), parv[1]);
	}

	return 0;
}

/*
 * ms_squit - SQUIT message handler
 *      parv[1] = server name
 *      parv[2] = comment
 */
static int
ms_squit(struct MsgBuf *msgbuf_p, struct Client *client_p, struct Client *source_p, int parc, const char *parv[])
{
	struct Client *target_p;
	const char *comment = (parc > 2 && parv[2]) ? parv[2] : client_p->name;

	if(parc < 2)
		target_p = client_p;
	else
	{
		if((target_p = find_server(NULL, parv[1])) == NULL)
			return 0;

		if(IsMe(target_p))
			target_p = client_p;
		if(!IsServer(target_p))
			return 0;
	}

	/* Server is closing its link */
	if (target_p == client_p)
	{
		sendto_realops_snomask(SNO_GENERAL, L_ALL, "Server %s closing link (%s)",
				target_p->name, comment);
	}
	/*
	 **  Notify all opers, if my local link is remotely squitted
	 */
	else if(MyConnect(target_p))
	{
		sendto_wallops_flags(UMODE_WALLOP, &me,
				     "Remote SQUIT %s from %s (%s)",
				     target_p->name, source_p->name, comment);

		sendto_server(NULL, NULL, CAP_TS6, NOCAPS,
			      ":%s WALLOPS :Remote SQUIT %s from %s (%s)",
			      me.id, target_p->name, source_p->name, comment);

		ilog(L_SERVER, "SQUIT From %s : %s (%s)", source_p->name, target_p->name, comment);
	}
	exit_client(client_p, target_p, source_p, comment);
	return 0;
}


/*
 * find_squit
 * inputs	- local server connection
 *		-
 *		-
 * output	- pointer to struct containing found squit or none if not found
 * side effects	-
 */
static struct squit_parms *
find_squit(struct Client *client_p, struct Client *source_p, const char *server)
{
	static struct squit_parms found_squit;
	struct Client *target_p = NULL;
	struct Client *p;
	rb_dlink_node *ptr;

	/* must ALWAYS be reset */
	found_squit.target_p = NULL;
	found_squit.server_name = NULL;


	/*
	 ** The following allows wild cards in SQUIT. Only useful
	 ** when the command is issued by an oper.
	 */

	RB_DLINK_FOREACH(ptr, global_serv_list.head)
	{
		p = ptr->data;
		if(IsServer(p) || IsMe(p))
		{
			if(match(server, p->name))
			{
				target_p = p;
				break;
			}
		}
	}

	if(target_p == NULL)
		return NULL;

	found_squit.target_p = target_p;
	found_squit.server_name = server;

	if(IsMe(target_p))
	{
		if(IsClient(client_p))
		{
			if(MyClient(client_p))
				sendto_one_notice(source_p, ":You are trying to squit me.");

			return NULL;
		}
		else
		{
			found_squit.target_p = client_p;
			found_squit.server_name = client_p->name;
		}
	}

	if(found_squit.target_p != NULL)
		return &found_squit;
	else
		return (NULL);
}<|MERGE_RESOLUTION|>--- conflicted
+++ resolved
@@ -49,11 +49,6 @@
 
 mapi_clist_av1 squit_clist[] = { &squit_msgtab, NULL };
 
-<<<<<<< HEAD
-static const char squit_desc[] = "Provides the TS6 SQUIT command";
-
-=======
->>>>>>> 42c9851a
 DECLARE_MODULE_AV2(squit, NULL, NULL, squit_clist, NULL, NULL, NULL, NULL, squit_desc);
 
 struct squit_parms
