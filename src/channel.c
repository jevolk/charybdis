/*
 *  ircd-ratbox: A slightly useful ircd.
 *  channel.c: Controls channels.
 *
 * Copyright (C) 1990 Jarkko Oikarinen and University of Oulu, Co Center 
 * Copyright (C) 1996-2002 Hybrid Development Team 
 * Copyright (C) 2002-2005 ircd-ratbox development team 
 *
 *  This program is free software; you can redistribute it and/or modify
 *  it under the terms of the GNU General Public License as published by
 *  the Free Software Foundation; either version 2 of the License, or
 *  (at your option) any later version.
 *
 *  This program is distributed in the hope that it will be useful,
 *  but WITHOUT ANY WARRANTY; without even the implied warranty of
 *  MERCHANTABILITY or FITNESS FOR A PARTICULAR PURPOSE.  See the
 *  GNU General Public License for more details.
 *
 *  You should have received a copy of the GNU General Public License
 *  along with this program; if not, write to the Free Software
 *  Foundation, Inc., 59 Temple Place, Suite 330, Boston, MA  02111-1307
 *  USA
 *
 *  $Id: channel.c 3580 2007-11-07 23:45:14Z jilles $
 */

#include "stdinc.h"
#include "channel.h"
#include "chmode.h"
#include "client.h"
#include "common.h"
#include "hash.h"
#include "hook.h"
#include "match.h"
#include "ircd.h"
#include "numeric.h"
#include "s_serv.h"		/* captab */
#include "s_user.h"
#include "send.h"
#include "whowas.h"
#include "s_conf.h"		/* ConfigFileEntry, ConfigChannel */
#include "s_newconf.h"
#include "logger.h"

struct config_channel_entry ConfigChannel;
rb_dlink_list global_channel_list;
static rb_bh *channel_heap;
static rb_bh *ban_heap;
static rb_bh *topic_heap;
static rb_bh *member_heap;

static int channel_capabs[] = { CAP_EX, CAP_IE,
	CAP_SERVICE,
	CAP_TS6
};

#define NCHCAPS         (sizeof(channel_capabs)/sizeof(int))
#define NCHCAP_COMBOS   (1 << NCHCAPS)

static struct ChCapCombo chcap_combos[NCHCAP_COMBOS];

static void free_topic(struct Channel *chptr);

static int h_can_join;

/* init_channels()
 *
 * input	-
 * output	-
 * side effects - initialises the various blockheaps
 */
void
init_channels(void)
{
	channel_heap = rb_bh_create(sizeof(struct Channel), CHANNEL_HEAP_SIZE, "channel_heap");
	ban_heap = rb_bh_create(sizeof(struct Ban), BAN_HEAP_SIZE, "ban_heap");
	topic_heap = rb_bh_create(TOPICLEN + 1 + USERHOST_REPLYLEN, TOPIC_HEAP_SIZE, "topic_heap");
	member_heap = rb_bh_create(sizeof(struct membership), MEMBER_HEAP_SIZE, "member_heap");

	h_can_join = register_hook("can_join");
}

/*
 * allocate_channel - Allocates a channel
 */
struct Channel *
allocate_channel(const char *chname)
{
	struct Channel *chptr;
	chptr = rb_bh_alloc(channel_heap);
	chptr->chname = rb_strdup(chname);
	return (chptr);
}

void
free_channel(struct Channel *chptr)
{
	rb_free(chptr->chname);
	rb_free(chptr->mode_lock);
	rb_bh_free(channel_heap, chptr);
}

struct Ban *
allocate_ban(const char *banstr, const char *who)
{
	struct Ban *bptr;
	bptr = rb_bh_alloc(ban_heap);
	bptr->banstr = rb_strdup(banstr);
	bptr->who = rb_strdup(who);

	return (bptr);
}

void
free_ban(struct Ban *bptr)
{
	rb_free(bptr->banstr);
	rb_free(bptr->who);
	rb_bh_free(ban_heap, bptr);
}


/* find_channel_membership()
 *
 * input	- channel to find them in, client to find
 * output	- membership of client in channel, else NULL
 * side effects	-
 */
struct membership *
find_channel_membership(struct Channel *chptr, struct Client *client_p)
{
	struct membership *msptr;
	rb_dlink_node *ptr;

	if(!IsClient(client_p))
		return NULL;

	/* Pick the most efficient list to use to be nice to things like
	 * CHANSERV which could be in a large number of channels
	 */
	if(rb_dlink_list_length(&chptr->members) < rb_dlink_list_length(&client_p->user->channel))
	{
		RB_DLINK_FOREACH(ptr, chptr->members.head)
		{
			msptr = ptr->data;

			if(msptr->client_p == client_p)
				return msptr;
		}
	}
	else
	{
		RB_DLINK_FOREACH(ptr, client_p->user->channel.head)
		{
			msptr = ptr->data;

			if(msptr->chptr == chptr)
				return msptr;
		}
	}

	return NULL;
}

/* find_channel_status()
 *
 * input	- membership to get status for, whether we can combine flags
 * output	- flags of user on channel
 * side effects -
 */
const char *
find_channel_status(struct membership *msptr, int combine)
{
	static char buffer[3];
	char *p;

	p = buffer;

	if(is_chanop(msptr))
	{
		if(!combine)
			return "@";
		*p++ = '@';
	}

	if(is_voiced(msptr))
		*p++ = '+';

	*p = '\0';
	return buffer;
}

/* add_user_to_channel()
 *
 * input	- channel to add client to, client to add, channel flags
 * output	- 
 * side effects - user is added to channel
 */
void
add_user_to_channel(struct Channel *chptr, struct Client *client_p, int flags)
{
	struct membership *msptr;

	s_assert(client_p->user != NULL);
	if(client_p->user == NULL)
		return;

	msptr = rb_bh_alloc(member_heap);

	msptr->chptr = chptr;
	msptr->client_p = client_p;
	msptr->flags = flags;

	rb_dlinkAdd(msptr, &msptr->usernode, &client_p->user->channel);
	rb_dlinkAdd(msptr, &msptr->channode, &chptr->members);

	if(MyClient(client_p))
		rb_dlinkAdd(msptr, &msptr->locchannode, &chptr->locmembers);
}

/* remove_user_from_channel()
 *
 * input	- membership pointer to remove from channel
 * output	-
 * side effects - membership (thus user) is removed from channel
 */
void
remove_user_from_channel(struct membership *msptr)
{
	struct Client *client_p;
	struct Channel *chptr;
	s_assert(msptr != NULL);
	if(msptr == NULL)
		return;

	client_p = msptr->client_p;
	chptr = msptr->chptr;

	rb_dlinkDelete(&msptr->usernode, &client_p->user->channel);
	rb_dlinkDelete(&msptr->channode, &chptr->members);

	if(client_p->servptr == &me)
		rb_dlinkDelete(&msptr->locchannode, &chptr->locmembers);

	if(!(chptr->mode.mode & MODE_PERMANENT) && rb_dlink_list_length(&chptr->members) <= 0)
		destroy_channel(chptr);

	rb_bh_free(member_heap, msptr);

	return;
}

/* remove_user_from_channels()
 *
 * input        - user to remove from all channels
 * output       -
 * side effects - user is removed from all channels
 */
void
remove_user_from_channels(struct Client *client_p)
{
	struct Channel *chptr;
	struct membership *msptr;
	rb_dlink_node *ptr;
	rb_dlink_node *next_ptr;

	if(client_p == NULL)
		return;

	RB_DLINK_FOREACH_SAFE(ptr, next_ptr, client_p->user->channel.head)
	{
		msptr = ptr->data;
		chptr = msptr->chptr;

		rb_dlinkDelete(&msptr->channode, &chptr->members);

		if(client_p->servptr == &me)
			rb_dlinkDelete(&msptr->locchannode, &chptr->locmembers);

		if(!(chptr->mode.mode & MODE_PERMANENT) && rb_dlink_list_length(&chptr->members) <= 0)
			destroy_channel(chptr);

		rb_bh_free(member_heap, msptr);
	}

	client_p->user->channel.head = client_p->user->channel.tail = NULL;
	client_p->user->channel.length = 0;
}

/* invalidate_bancache_user()
 *
 * input	- user to invalidate ban cache for
 * output	-
 * side effects - ban cache is invalidated for all memberships of that user
 *                to be used after a nick change
 */
void
invalidate_bancache_user(struct Client *client_p)
{
	struct membership *msptr;
	rb_dlink_node *ptr;

	if(client_p == NULL)
		return;

	RB_DLINK_FOREACH(ptr, client_p->user->channel.head)
	{
		msptr = ptr->data;
		msptr->bants = 0;
		msptr->flags &= ~CHFL_BANNED;
	}
}

/* check_channel_name()
 *
 * input	- channel name
 * output	- 1 if valid channel name, else 0
 * side effects -
 */
int
check_channel_name(const char *name)
{
	s_assert(name != NULL);
	if(name == NULL)
		return 0;

	for (; *name; ++name)
	{
		if(!IsChanChar(*name))
			return 0;
	}

	return 1;
}

/* free_channel_list()
 *
 * input	- rb_dlink list to free
 * output	-
 * side effects - list of b/e/I modes is cleared
 */
void
free_channel_list(rb_dlink_list * list)
{
	rb_dlink_node *ptr;
	rb_dlink_node *next_ptr;
	struct Ban *actualBan;

	RB_DLINK_FOREACH_SAFE(ptr, next_ptr, list->head)
	{
		actualBan = ptr->data;
		free_ban(actualBan);
	}

	list->head = list->tail = NULL;
	list->length = 0;
}

/* destroy_channel()
 *
 * input	- channel to destroy
 * output	-
 * side effects - channel is obliterated
 */
void
destroy_channel(struct Channel *chptr)
{
	rb_dlink_node *ptr, *next_ptr;

	RB_DLINK_FOREACH_SAFE(ptr, next_ptr, chptr->invites.head)
	{
		del_invite(chptr, ptr->data);
	}

	/* free all bans/exceptions/denies */
	free_channel_list(&chptr->banlist);
	free_channel_list(&chptr->exceptlist);
	free_channel_list(&chptr->invexlist);
	free_channel_list(&chptr->quietlist);

	/* Free the topic */
	free_topic(chptr);

	rb_dlinkDelete(&chptr->node, &global_channel_list);
	del_from_channel_hash(chptr->chname, chptr);
	free_channel(chptr);
}

/* channel_pub_or_secret()
 *
 * input	- channel
 * output	- "=" if public, "@" if secret, else "*"
 * side effects	-
 */
static const char *
channel_pub_or_secret(struct Channel *chptr)
{
	if(PubChannel(chptr))
		return ("=");
	else if(SecretChannel(chptr))
		return ("@");
	return ("*");
}

/* channel_member_names()
 *
 * input	- channel to list, client to list to, show endofnames
 * output	-
 * side effects - client is given list of users on channel
 */
void
channel_member_names(struct Channel *chptr, struct Client *client_p, int show_eon)
{
	struct membership *msptr;
	struct Client *target_p;
	rb_dlink_node *ptr;
	char lbuf[BUFSIZE];
	char *t;
	int mlen;
	int tlen;
	int cur_len;
	int is_member;
	int stack = IsCapable(client_p, CLICAP_MULTI_PREFIX);

	if(ShowChannel(client_p, chptr))
	{
		is_member = IsMember(client_p, chptr);

		cur_len = mlen = rb_sprintf(lbuf, form_str(RPL_NAMREPLY),
					    me.name, client_p->name,
					    channel_pub_or_secret(chptr), chptr->chname);

		t = lbuf + cur_len;

		RB_DLINK_FOREACH(ptr, chptr->members.head)
		{
			msptr = ptr->data;
			target_p = msptr->client_p;

			if(IsInvisible(target_p) && !is_member)
				continue;

			/* space, possible "@+" prefix */
			if(cur_len + strlen(target_p->name) + 3 >= BUFSIZE - 3)
			{
				*(t - 1) = '\0';
				sendto_one(client_p, "%s", lbuf);
				cur_len = mlen;
				t = lbuf + mlen;
			}

			tlen = rb_sprintf(t, "%s%s ", find_channel_status(msptr, stack),
					  target_p->name);

			cur_len += tlen;
			t += tlen;
		}

		/* The old behaviour here was to always output our buffer,
		 * even if there are no clients we can show.  This happens
		 * when a client does "NAMES" with no parameters, and all
		 * the clients on a -sp channel are +i.  I dont see a good
		 * reason for keeping that behaviour, as it just wastes
		 * bandwidth.  --anfl
		 */
		if(cur_len != mlen)
		{
			*(t - 1) = '\0';
			sendto_one(client_p, "%s", lbuf);
		}
	}

	if(show_eon)
		sendto_one(client_p, form_str(RPL_ENDOFNAMES),
			   me.name, client_p->name, chptr->chname);
}

/* del_invite()
 *
 * input	- channel to remove invite from, client to remove
 * output	-
 * side effects - user is removed from invite list, if exists
 */
void
del_invite(struct Channel *chptr, struct Client *who)
{
	rb_dlinkFindDestroy(who, &chptr->invites);
	rb_dlinkFindDestroy(chptr, &who->user->invited);
}

/* is_banned()
 *
 * input	- channel to check bans for, user to check bans against
 *                optional prebuilt buffers
 * output	- 1 if banned, else 0
 * side effects -
 */
int
is_banned(struct Channel *chptr, struct Client *who, struct membership *msptr,
	  const char *s, const char *s2)
{
	char src_host[NICKLEN + USERLEN + HOSTLEN + 6];
	char src_iphost[NICKLEN + USERLEN + HOSTLEN + 6];
	char src_althost[NICKLEN + USERLEN + HOSTLEN + 6];
	char *s3 = NULL;
	rb_dlink_node *ptr;
	struct Ban *actualBan = NULL;
	struct Ban *actualExcept = NULL;

	if(!MyClient(who))
		return 0;

	/* if the buffers havent been built, do it here */
	if(s == NULL)
	{
		rb_sprintf(src_host, "%s!%s@%s", who->name, who->username, who->host);
		rb_sprintf(src_iphost, "%s!%s@%s", who->name, who->username, who->sockhost);

		s = src_host;
		s2 = src_iphost;
	}
	if(who->localClient->mangledhost != NULL)
	{
		/* if host mangling mode enabled, also check their real host */
		if(!strcmp(who->host, who->localClient->mangledhost))
		{
			rb_sprintf(src_althost, "%s!%s@%s", who->name, who->username, who->orighost);
			s3 = src_althost;
		}
		/* if host mangling mode not enabled and no other spoof,
		 * also check the mangled form of their host */
		else if (!IsDynSpoof(who))
		{
			rb_sprintf(src_althost, "%s!%s@%s", who->name, who->username, who->localClient->mangledhost);
			s3 = src_althost;
		}
	}

	RB_DLINK_FOREACH(ptr, chptr->banlist.head)
	{
		actualBan = ptr->data;
		if(match(actualBan->banstr, s) ||
		   match(actualBan->banstr, s2) ||
		   match_cidr(actualBan->banstr, s2) ||
		   match_extban(actualBan->banstr, who, chptr, CHFL_BAN) ||
		   (s3 != NULL && match(actualBan->banstr, s3)))
			break;
		else
			actualBan = NULL;
	}

	if((actualBan != NULL) && ConfigChannel.use_except)
	{
		RB_DLINK_FOREACH(ptr, chptr->exceptlist.head)
		{
			actualExcept = ptr->data;

			/* theyre exempted.. */
			if(match(actualExcept->banstr, s) ||
			   match(actualExcept->banstr, s2) ||
			   match_cidr(actualExcept->banstr, s2) ||
			   match_extban(actualExcept->banstr, who, chptr, CHFL_EXCEPTION) ||
			   (s3 != NULL && match(actualExcept->banstr, s3)))
			{
				/* cache the fact theyre not banned */
				if(msptr != NULL)
				{
					msptr->bants = chptr->bants;
					msptr->flags &= ~CHFL_BANNED;
				}

				return CHFL_EXCEPTION;
			}
		}
	}

	/* cache the banned/not banned status */
	if(msptr != NULL)
	{
		msptr->bants = chptr->bants;

		if(actualBan != NULL)
		{
			msptr->flags |= CHFL_BANNED;
			return CHFL_BAN;
		}
		else
		{
			msptr->flags &= ~CHFL_BANNED;
			return 0;
		}
	}

	return ((actualBan ? CHFL_BAN : 0));
}

/* is_quieted()
 *
 * input	- channel to check bans for, user to check bans against
 *                optional prebuilt buffers
 * output	- 1 if banned, else 0
 * side effects -
 */
int
is_quieted(struct Channel *chptr, struct Client *who, struct membership *msptr,
	   const char *s, const char *s2)
{
	char src_host[NICKLEN + USERLEN + HOSTLEN + 6];
	char src_iphost[NICKLEN + USERLEN + HOSTLEN + 6];
	char src_althost[NICKLEN + USERLEN + HOSTLEN + 6];
	char *s3 = NULL;
	rb_dlink_node *ptr;
	struct Ban *actualBan = NULL;
	struct Ban *actualExcept = NULL;

	if(!MyClient(who))
		return 0;

	/* if the buffers havent been built, do it here */
	if(s == NULL)
	{
		rb_sprintf(src_host, "%s!%s@%s", who->name, who->username, who->host);
		rb_sprintf(src_iphost, "%s!%s@%s", who->name, who->username, who->sockhost);

		s = src_host;
		s2 = src_iphost;
	}
	if(who->localClient->mangledhost != NULL)
	{
		/* if host mangling mode enabled, also check their real host */
		if(!strcmp(who->host, who->localClient->mangledhost))
		{
			rb_sprintf(src_althost, "%s!%s@%s", who->name, who->username, who->orighost);
			s3 = src_althost;
		}
		/* if host mangling mode not enabled and no other spoof,
		 * also check the mangled form of their host */
		else if (!IsDynSpoof(who))
		{
			rb_sprintf(src_althost, "%s!%s@%s", who->name, who->username, who->localClient->mangledhost);
			s3 = src_althost;
		}
	}

	RB_DLINK_FOREACH(ptr, chptr->quietlist.head)
	{
		actualBan = ptr->data;
		if(match(actualBan->banstr, s) ||
		   match(actualBan->banstr, s2) ||
		   match_cidr(actualBan->banstr, s2) ||
		   match_extban(actualBan->banstr, who, chptr, CHFL_QUIET) ||
		   (s3 != NULL && match(actualBan->banstr, s3)))
			break;
		else
			actualBan = NULL;
	}

	if((actualBan != NULL) && ConfigChannel.use_except)
	{
		RB_DLINK_FOREACH(ptr, chptr->exceptlist.head)
		{
			actualExcept = ptr->data;

			/* theyre exempted.. */
			if(match(actualExcept->banstr, s) ||
			   match(actualExcept->banstr, s2) ||
			   match_cidr(actualExcept->banstr, s2) ||
			   match_extban(actualExcept->banstr, who, chptr, CHFL_EXCEPTION) ||
			   (s3 != NULL && match(actualExcept->banstr, s3)))
			{
				/* cache the fact theyre not banned */
				if(msptr != NULL)
				{
					msptr->bants = chptr->bants;
					msptr->flags &= ~CHFL_BANNED;
				}

				return CHFL_EXCEPTION;
			}
		}
	}

	/* cache the banned/not banned status */
	if(msptr != NULL)
	{
		msptr->bants = chptr->bants;

		if(actualBan != NULL)
		{
			msptr->flags |= CHFL_BANNED;
			return CHFL_BAN;
		}
		else
		{
			msptr->flags &= ~CHFL_BANNED;
			return 0;
		}
	}

	return ((actualBan ? CHFL_BAN : 0));
}

/* can_join()
 *
 * input	- client to check, channel to check for, key
 * output	- reason for not being able to join, else 0
 * side effects -
 */
int
can_join(struct Client *source_p, struct Channel *chptr, char *key)
{
	rb_dlink_node *invite = NULL;
	rb_dlink_node *ptr;
	struct Ban *invex = NULL;
	char src_host[NICKLEN + USERLEN + HOSTLEN + 6];
	char src_iphost[NICKLEN + USERLEN + HOSTLEN + 6];
	char src_althost[NICKLEN + USERLEN + HOSTLEN + 6];
	int use_althost = 0;
	int i = 0;
	hook_data_channel moduledata;

	s_assert(source_p->localClient != NULL);

	rb_sprintf(src_host, "%s!%s@%s", source_p->name, source_p->username, source_p->host);
	rb_sprintf(src_iphost, "%s!%s@%s", source_p->name, source_p->username, source_p->sockhost);
	if(source_p->localClient->mangledhost != NULL)
	{
		/* if host mangling mode enabled, also check their real host */
		if(!strcmp(source_p->host, source_p->localClient->mangledhost))
		{
			rb_sprintf(src_althost, "%s!%s@%s", source_p->name, source_p->username, source_p->orighost);
			use_althost = 1;
		}
		/* if host mangling mode not enabled and no other spoof,
		 * also check the mangled form of their host */
		else if (!IsDynSpoof(source_p))
		{
			rb_sprintf(src_althost, "%s!%s@%s", source_p->name, source_p->username, source_p->localClient->mangledhost);
			use_althost = 1;
		}
	}

	if((is_banned(chptr, source_p, NULL, src_host, src_iphost)) == CHFL_BAN)
		return (ERR_BANNEDFROMCHAN);

	if(chptr->mode.mode & MODE_INVITEONLY)
	{
		RB_DLINK_FOREACH(invite, source_p->user->invited.head)
		{
			if(invite->data == chptr)
				break;
		}
		if(invite == NULL)
		{
			if(!ConfigChannel.use_invex)
				return (ERR_INVITEONLYCHAN);
			RB_DLINK_FOREACH(ptr, chptr->invexlist.head)
			{
				invex = ptr->data;
				if(match(invex->banstr, src_host)
				   || match(invex->banstr, src_iphost)
				   || match_cidr(invex->banstr, src_iphost)
			   	   || match_extban(invex->banstr, source_p, chptr, CHFL_INVEX)
				   || (use_althost && match(invex->banstr, src_althost)))
					break;
			}
			if(ptr == NULL)
				return (ERR_INVITEONLYCHAN);
		}
	}

	if(*chptr->mode.key && (EmptyString(key) || irccmp(chptr->mode.key, key)))
		return (ERR_BADCHANNELKEY);

	if(chptr->mode.limit &&
	   rb_dlink_list_length(&chptr->members) >= (unsigned long) chptr->mode.limit)
		i = ERR_CHANNELISFULL;
	if(chptr->mode.mode & MODE_REGONLY && EmptyString(source_p->user->suser))
		i = ERR_NEEDREGGEDNICK;
	/* join throttling stuff --nenolod */
	else if(chptr->mode.join_num > 0 && chptr->mode.join_time > 0)
	{
		if ((rb_current_time() - chptr->join_delta <= 
			chptr->mode.join_time) && (chptr->join_count >=
			chptr->mode.join_num))
			i = ERR_THROTTLE;
	}

	/* allow /invite to override +l/+r/+j also -- jilles */
	if (i != 0 && invite == NULL)
	{
		RB_DLINK_FOREACH(invite, source_p->user->invited.head)
		{
			if(invite->data == chptr)
				break;
		}
		if (invite == NULL)
			return i;
	}

	moduledata.client = source_p;
	moduledata.chptr = chptr;
	moduledata.approved = 0;

	call_hook(h_can_join, &moduledata);

	return moduledata.approved;
}

/* can_send()
 *
 * input	- user to check in channel, membership pointer
 * output	- whether can explicitly send or not, else CAN_SEND_NONOP
 * side effects -
 */
int
can_send(struct Channel *chptr, struct Client *source_p, struct membership *msptr)
{
	if(IsServer(source_p) || IsService(source_p))
		return CAN_SEND_OPV;

	if(MyClient(source_p) && hash_find_resv(chptr->chname) &&
	   !IsOper(source_p) && !IsExemptResv(source_p))
		return CAN_SEND_NO;

	if(msptr == NULL)
	{
		msptr = find_channel_membership(chptr, source_p);

		if(msptr == NULL)
		{
			/* if its +m or +n and theyre not in the channel,
			 * they cant send.  we dont check bans here because
			 * theres no possibility of caching them --fl
			 */
			if(chptr->mode.mode & MODE_NOPRIVMSGS || chptr->mode.mode & MODE_MODERATED)
				return CAN_SEND_NO;
			else
				return CAN_SEND_NONOP;
		}
	}

	if(is_chanop_voiced(msptr))
		return CAN_SEND_OPV;

	if(chptr->mode.mode & MODE_MODERATED)
		return CAN_SEND_NO;

	if(MyClient(source_p))
	{
		/* cached can_send */
		if(msptr->bants == chptr->bants)
		{
			if(can_send_banned(msptr))
				return CAN_SEND_NO;
		}
		else if(is_banned(chptr, source_p, msptr, NULL, NULL) == CHFL_BAN
			|| is_quieted(chptr, source_p, msptr, NULL, NULL) == CHFL_BAN)
			return CAN_SEND_NO;
	}

	return CAN_SEND_NONOP;
}

/* find_bannickchange_channel()
 * Input: client to check
 * Output: channel preventing nick change
 */
struct Channel *
find_bannickchange_channel(struct Client *client_p)
{
	struct Channel *chptr;
	struct membership *msptr;
	rb_dlink_node *ptr;
	char src_host[NICKLEN + USERLEN + HOSTLEN + 6];
	char src_iphost[NICKLEN + USERLEN + HOSTLEN + 6];

	if (!MyClient(client_p))
		return NULL;

	rb_sprintf(src_host, "%s!%s@%s", client_p->name, client_p->username, client_p->host);
	rb_sprintf(src_iphost, "%s!%s@%s", client_p->name, client_p->username, client_p->sockhost);

	RB_DLINK_FOREACH(ptr, client_p->user->channel.head)
	{
		msptr = ptr->data;
		chptr = msptr->chptr;
		if (is_chanop_voiced(msptr))
			continue;
		/* cached can_send */
		if (msptr->bants == chptr->bants)
		{
			if (can_send_banned(msptr))
				return chptr;
		}
		else if (is_banned(chptr, client_p, msptr, src_host, src_iphost) == CHFL_BAN
			|| is_quieted(chptr, client_p, msptr, src_host, src_iphost) == CHFL_BAN)
			return chptr;
	}
	return NULL;
}

/* void check_spambot_warning(struct Client *source_p)
 * Input: Client to check, channel name or NULL if this is a part.
 * Output: none
 * Side-effects: Updates the client's oper_warn_count_down, warns the
 *    IRC operators if necessary, and updates join_leave_countdown as
 *    needed.
 */
void
check_spambot_warning(struct Client *source_p, const char *name)
{
	int t_delta;
	int decrement_count;
	if((GlobalSetOptions.spam_num &&
	    (source_p->localClient->join_leave_count >= GlobalSetOptions.spam_num)))
	{
		if(source_p->localClient->oper_warn_count_down > 0)
			source_p->localClient->oper_warn_count_down--;
		else
			source_p->localClient->oper_warn_count_down = 0;
		if(source_p->localClient->oper_warn_count_down == 0 &&
				name != NULL)
		{
			/* Its already known as a possible spambot */
			sendto_realops_snomask(SNO_BOTS, L_NETWIDE,
					     "User %s (%s@%s) trying to join %s is a possible spambot",
					     source_p->name,
					     source_p->username, source_p->orighost, name);
			source_p->localClient->oper_warn_count_down = OPER_SPAM_COUNTDOWN;
		}
	}
	else
	{
		if((t_delta =
		    (rb_current_time() - source_p->localClient->last_leave_time)) >
		   JOIN_LEAVE_COUNT_EXPIRE_TIME)
		{
			decrement_count = (t_delta / JOIN_LEAVE_COUNT_EXPIRE_TIME);
			if(name != NULL)
				;
			else if(decrement_count > source_p->localClient->join_leave_count)
				source_p->localClient->join_leave_count = 0;
			else
				source_p->localClient->join_leave_count -= decrement_count;
		}
		else
		{
			if((rb_current_time() -
			    (source_p->localClient->last_join_time)) < GlobalSetOptions.spam_time)
			{
				/* oh, its a possible spambot */
				source_p->localClient->join_leave_count++;
			}
		}
		if(name != NULL)
			source_p->localClient->last_join_time = rb_current_time();
		else
			source_p->localClient->last_leave_time = rb_current_time();
	}
}

/* check_splitmode()
 *
 * input	-
 * output	-
 * side effects - compares usercount and servercount against their split
 *                values and adjusts splitmode accordingly
 */
void
check_splitmode(void *unused)
{
	if(splitchecking && (ConfigChannel.no_join_on_split || ConfigChannel.no_create_on_split))
	{
		/* not split, we're being asked to check now because someone
		 * has left
		 */
		if(!splitmode)
		{
			if(eob_count < split_servers || Count.total < split_users)
			{
				splitmode = 1;
				sendto_realops_snomask(SNO_GENERAL, L_ALL,
						     "Network split, activating splitmode");
				check_splitmode_ev = rb_event_addish("check_splitmode", check_splitmode, NULL, 2);
			}
		}
		/* in splitmode, check whether its finished */
		else if(eob_count >= split_servers && Count.total >= split_users)
		{
			splitmode = 0;

			sendto_realops_snomask(SNO_GENERAL, L_ALL,
					     "Network rejoined, deactivating splitmode");

			rb_event_delete(check_splitmode_ev);
			check_splitmode_ev = NULL;
		}
	}
}


/* allocate_topic()
 *
 * input	- channel to allocate topic for
 * output	- 1 on success, else 0
 * side effects - channel gets a topic allocated
 */
static void
allocate_topic(struct Channel *chptr)
{
	void *ptr;

	if(chptr == NULL)
		return;

	ptr = rb_bh_alloc(topic_heap);

	/* Basically we allocate one large block for the topic and
	 * the topic info.  We then split it up into two and shove it
	 * in the chptr 
	 */
	chptr->topic = ptr;
	chptr->topic_info = (char *) ptr + TOPICLEN + 1;
	*chptr->topic = '\0';
	*chptr->topic_info = '\0';
}

/* free_topic()
 *
 * input	- channel which has topic to free
 * output	-
 * side effects - channels topic is free'd
 */
static void
free_topic(struct Channel *chptr)
{
	void *ptr;

	if(chptr == NULL || chptr->topic == NULL)
		return;

	/* This is safe for now - If you change allocate_topic you
	 * MUST change this as well
	 */
	ptr = chptr->topic;
	rb_bh_free(topic_heap, ptr);
	chptr->topic = NULL;
	chptr->topic_info = NULL;
}

/* set_channel_topic()
 *
 * input	- channel, topic to set, topic info and topic ts
 * output	-
 * side effects - channels topic, topic info and TS are set.
 */
void
set_channel_topic(struct Channel *chptr, const char *topic, const char *topic_info, time_t topicts)
{
	if(strlen(topic) > 0)
	{
		if(chptr->topic == NULL)
			allocate_topic(chptr);
		rb_strlcpy(chptr->topic, topic, TOPICLEN + 1);
		rb_strlcpy(chptr->topic_info, topic_info, USERHOST_REPLYLEN);
		chptr->topic_time = topicts;
	}
	else
	{
		if(chptr->topic != NULL)
			free_topic(chptr);
		chptr->topic_time = 0;
	}
}

/* channel_modes()
 *
 * inputs       - pointer to channel
 *              - pointer to client
 * output       - string with simple modes
 * side effects - result from previous calls overwritten
 *
 * Stolen from ShadowIRCd 4 --nenolod
 */
const char *
channel_modes(struct Channel *chptr, struct Client *client_p)
{
	int i;
	char buf1[BUFSIZE];
	char buf2[BUFSIZE];
	static char final[BUFSIZE];
	char *mbuf = buf1;
	char *pbuf = buf2;

	*mbuf++ = '+';
	*pbuf = '\0';

	for (i = 0; i < 256; i++)
		if(chptr->mode.mode & chmode_flags[i])
			*mbuf++ = i;

	if(chptr->mode.limit)
	{
		*mbuf++ = 'l';

		if(!IsClient(client_p) || IsMember(client_p, chptr))
			pbuf += rb_sprintf(pbuf, " %d", chptr->mode.limit);
	}

	if(*chptr->mode.key)
	{
		*mbuf++ = 'k';

		if(pbuf > buf2 || !IsClient(client_p) || IsMember(client_p, chptr))
			pbuf += rb_sprintf(pbuf, " %s", chptr->mode.key);
	}

	if(chptr->mode.join_num)
	{
		*mbuf++ = 'j';

		if(pbuf > buf2 || !IsClient(client_p) || IsMember(client_p, chptr))
<<<<<<< HEAD
			pbuf += rb_sprintf(pbuf, " %d:%d", mode->join_num,
					   mode->join_time);
=======
			pbuf += rb_sprintf(pbuf, " %d:%d", chptr->mode.join_num,
					   chptr->mode.join_time);
>>>>>>> 3b8a6350
	}

	if(*chptr->mode.forward && (ConfigChannel.use_forward || !IsClient(client_p)))
	{
		*mbuf++ = 'f';

		if(pbuf > buf2 || !IsClient(client_p) || IsMember(client_p, chptr))
			pbuf += rb_sprintf(pbuf, " %s", chptr->mode.forward);
	}

	*mbuf = '\0';

	rb_strlcpy(final, buf1, sizeof final);
	rb_strlcat(final, buf2, sizeof final);
	return final;
}

/* Now lets do some stuff to keep track of what combinations of
 * servers exist...
 * Note that the number of combinations doubles each time you add
 * something to this list. Each one is only quick if no servers use that
 * combination, but if the numbers get too high here MODE will get too
 * slow. I suggest if you get more than 7 here, you consider getting rid
 * of some and merging or something. If it wasn't for irc+cs we would
 * probably not even need to bother about most of these, but unfortunately
 * we do. -A1kmm
 */

/* void init_chcap_usage_counts(void)
 *
 * Inputs	- none
 * Output	- none
 * Side-effects	- Initialises the usage counts to zero. Fills in the
 *                chcap_yes and chcap_no combination tables.
 */
void
init_chcap_usage_counts(void)
{
	unsigned long m, c, y, n;

	memset(chcap_combos, 0, sizeof(chcap_combos));

	/* For every possible combination */
	for (m = 0; m < NCHCAP_COMBOS; m++)
	{
		/* Check each capab */
		for (c = y = n = 0; c < NCHCAPS; c++)
		{
			if((m & (1 << c)) == 0)
				n |= channel_capabs[c];
			else
				y |= channel_capabs[c];
		}
		chcap_combos[m].cap_yes = y;
		chcap_combos[m].cap_no = n;
	}
}

/* void set_chcap_usage_counts(struct Client *serv_p)
 * Input: serv_p; The client whose capabs to register.
 * Output: none
 * Side-effects: Increments the usage counts for the correct capab
 *               combination.
 */
void
set_chcap_usage_counts(struct Client *serv_p)
{
	int n;

	for (n = 0; n < NCHCAP_COMBOS; n++)
	{
		if(IsCapable(serv_p, chcap_combos[n].cap_yes) &&
		   NotCapable(serv_p, chcap_combos[n].cap_no))
		{
			chcap_combos[n].count++;
			return;
		}
	}

	/* This should be impossible -A1kmm. */
	s_assert(0);
}

/* void set_chcap_usage_counts(struct Client *serv_p)
 *
 * Inputs	- serv_p; The client whose capabs to register.
 * Output	- none
 * Side-effects	- Decrements the usage counts for the correct capab
 *                combination.
 */
void
unset_chcap_usage_counts(struct Client *serv_p)
{
	int n;

	for (n = 0; n < NCHCAP_COMBOS; n++)
	{
		if(IsCapable(serv_p, chcap_combos[n].cap_yes) &&
		   NotCapable(serv_p, chcap_combos[n].cap_no))
		{
			/* Hopefully capabs can't change dynamically or anything... */
			s_assert(chcap_combos[n].count > 0);

			if(chcap_combos[n].count > 0)
				chcap_combos[n].count--;
			return;
		}
	}

	/* This should be impossible -A1kmm. */
	s_assert(0);
}

/* void send_cap_mode_changes(struct Client *client_p,
 *                        struct Client *source_p,
 *                        struct Channel *chptr, int cap, int nocap)
 * Input: The client sending(client_p), the source client(source_p),
 *        the channel to send mode changes for(chptr)
 * Output: None.
 * Side-effects: Sends the appropriate mode changes to capable servers.
 *
 * Reverted back to my original design, except that we now keep a count
 * of the number of servers which each combination as an optimisation, so
 * the capabs combinations which are not needed are not worked out. -A1kmm
 */
void
send_cap_mode_changes(struct Client *client_p, struct Client *source_p,
		      struct Channel *chptr, struct ChModeChange mode_changes[], int mode_count)
{
	static char modebuf[BUFSIZE];
	static char parabuf[BUFSIZE];
	int i, mbl, pbl, nc, mc, preflen, len;
	char *pbuf;
	const char *arg;
	int dir;
	int j;
	int cap;
	int nocap;
	int arglen;

	/* Now send to servers... */
	for (j = 0; j < NCHCAP_COMBOS; j++)
	{
		if(chcap_combos[j].count == 0)
			continue;

		mc = 0;
		nc = 0;
		pbl = 0;
		parabuf[0] = 0;
		pbuf = parabuf;
		dir = MODE_QUERY;

		cap = chcap_combos[j].cap_yes;
		nocap = chcap_combos[j].cap_no;

		mbl = preflen = rb_sprintf(modebuf, ":%s TMODE %ld %s ",
					   use_id(source_p), (long) chptr->channelts,
					   chptr->chname);

		/* loop the list of - modes we have */
		for (i = 0; i < mode_count; i++)
		{
			/* if they dont support the cap we need, or they do support a cap they
			 * cant have, then dont add it to the modebuf.. that way they wont see
			 * the mode
			 */
			if((mode_changes[i].letter == 0) ||
			   ((cap & mode_changes[i].caps) != mode_changes[i].caps)
			   || ((nocap & mode_changes[i].nocaps) != mode_changes[i].nocaps))
				continue;

			if(!EmptyString(mode_changes[i].id))
				arg = mode_changes[i].id;
			else
				arg = mode_changes[i].arg;

			if(arg)
			{
				arglen = strlen(arg);

				/* dont even think about it! --fl */
				if(arglen > MODEBUFLEN - 5)
					continue;
			}

			/* if we're creeping past the buf size, we need to send it and make
			 * another line for the other modes
			 * XXX - this could give away server topology with uids being
			 * different lengths, but not much we can do, except possibly break
			 * them as if they were the longest of the nick or uid at all times,
			 * which even then won't work as we don't always know the uid -A1kmm.
			 */
			if(arg && ((mc == MAXMODEPARAMSSERV) ||
				   ((mbl + pbl + arglen + 4) > (BUFSIZE - 3))))
			{
				if(nc != 0)
					sendto_server(client_p, chptr, cap, nocap,
						      "%s %s", modebuf, parabuf);
				nc = 0;
				mc = 0;

				mbl = preflen;
				pbl = 0;
				pbuf = parabuf;
				parabuf[0] = 0;
				dir = MODE_QUERY;
			}

			if(dir != mode_changes[i].dir)
			{
				modebuf[mbl++] = (mode_changes[i].dir == MODE_ADD) ? '+' : '-';
				dir = mode_changes[i].dir;
			}

			modebuf[mbl++] = mode_changes[i].letter;
			modebuf[mbl] = 0;
			nc++;

			if(arg != NULL)
			{
				len = rb_sprintf(pbuf, "%s ", arg);
				pbuf += len;
				pbl += len;
				mc++;
			}
		}

		if(pbl && parabuf[pbl - 1] == ' ')
			parabuf[pbl - 1] = 0;

		if(nc != 0)
			sendto_server(client_p, chptr, cap, nocap, "%s %s", modebuf, parabuf);
	}
}

void 
resv_chan_forcepart(const char *name, const char *reason, int temp_time)
{
	rb_dlink_node *ptr;
	rb_dlink_node *next_ptr;
	struct Channel *chptr;
	struct membership *msptr;
	struct Client *target_p;

	if(!ConfigChannel.resv_forcepart)
		return;

	/* for each user on our server in the channel list
	 * send them a PART, and notify opers.
	 */
	chptr = find_channel(name);
	if(chptr != NULL)
	{
		RB_DLINK_FOREACH_SAFE(ptr, next_ptr, chptr->locmembers.head)
		{
			msptr = ptr->data;
			target_p = msptr->client_p;

			if(IsExemptResv(target_p))
				continue;

			sendto_server(target_p, chptr, CAP_TS6, NOCAPS,
			              ":%s PART %s", target_p->id, chptr->chname);

			sendto_channel_local(ALL_MEMBERS, chptr, ":%s!%s@%s PART %s :%s",
			                     target_p->name, target_p->username,
			                     target_p->host, chptr->chname, target_p->name);

			remove_user_from_channel(msptr);

			/* notify opers & user they were removed from the channel */
			sendto_realops_snomask(SNO_GENERAL, L_ALL,
			                     "Forced PART for %s!%s@%s from %s (%s)",
			                     target_p->name, target_p->username, 
			                     target_p->host, name, reason);

			if(temp_time > 0)
				sendto_one_notice(target_p, ":*** Channel %s is temporarily unavailable on this server.",
				           name);
			else
				sendto_one_notice(target_p, ":*** Channel %s is no longer available on this server.",
				           name);
		}
	}
}<|MERGE_RESOLUTION|>--- conflicted
+++ resolved
@@ -1121,13 +1121,8 @@
 		*mbuf++ = 'j';
 
 		if(pbuf > buf2 || !IsClient(client_p) || IsMember(client_p, chptr))
-<<<<<<< HEAD
-			pbuf += rb_sprintf(pbuf, " %d:%d", mode->join_num,
-					   mode->join_time);
-=======
 			pbuf += rb_sprintf(pbuf, " %d:%d", chptr->mode.join_num,
 					   chptr->mode.join_time);
->>>>>>> 3b8a6350
 	}
 
 	if(*chptr->mode.forward && (ConfigChannel.use_forward || !IsClient(client_p)))
